{
  "name": "purescript-coroutine-transducers",
  "ignore": [
    "**/.*",
    "node_modules",
    "bower_components",
    "output"
  ],
  "dependencies": {
<<<<<<< HEAD
    "purescript-freet": "safareli/purescript-freet#patch-1",
    "purescript-coroutines": "^5.0.0"
=======
    "purescript-coroutines": "^5.0.0",
    "purescript-these": "^4.0.0"
>>>>>>> 983e17b0
  },
  "dev-dependencies": {
    "purescript-aff": "^5.0.0"
  },
  "resolutions": {
    "purescript-freet": "patch-1"
  }
}<|MERGE_RESOLUTION|>--- conflicted
+++ resolved
@@ -7,13 +7,9 @@
     "output"
   ],
   "dependencies": {
-<<<<<<< HEAD
     "purescript-freet": "safareli/purescript-freet#patch-1",
+    "purescript-these": "^4.0.0",
     "purescript-coroutines": "^5.0.0"
-=======
-    "purescript-coroutines": "^5.0.0",
-    "purescript-these": "^4.0.0"
->>>>>>> 983e17b0
   },
   "dev-dependencies": {
     "purescript-aff": "^5.0.0"
